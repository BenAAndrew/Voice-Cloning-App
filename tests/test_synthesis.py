import os
import inflect
import numpy as np
import librosa
import pytest

from dataset.utils import similarity
from dataset.transcribe import create_transcription_model
from synthesis.synthesize import load_model, synthesize
from synthesis.vocoders import Hifigan
from synthesis.vocoders.vocoder import Vocoder


MIN_SYNTHESIS_SCORE = 0.3


class FakeVocoder(Vocoder):
    def generate_audio(self, mel_output):
        # 1 second of silence
        return np.zeros(22050).astype("int16")


@pytest.mark.slow
def test_synthesize():
    model_path = os.path.join("test_samples", "model.pt")
    graph_path = "graph.png"
    audio_path = "synthesized_audio.wav"

    model = load_model(model_path)
    vocoder = FakeVocoder()
    inflect_engine = inflect.engine()

    # Single line
    text = "hello everybody my name is david attenborough"
    synthesize(
        model=model,
        text=text,
        inflect_engine=inflect_engine,
        graph_path=graph_path,
        audio_path=audio_path,
        vocoder=vocoder,
        sample_rate=22050,
    )

    assert os.path.isfile(graph_path)
    assert os.path.isfile(audio_path)
    assert librosa.get_duration(filename=audio_path) == 1

    os.remove(graph_path)
    os.remove(audio_path)

    # Multi line
    text = (
        "The monkeys live in the jungle with their families.\nHowever, I prefer to live on the beach and enjoy the sun."
    )
    synthesize(
        model=model,
        text=text,
        inflect_engine=inflect_engine,
        graph_path=graph_path,
        audio_path=audio_path,
        vocoder=vocoder,
        silence_padding=0.5,
        sample_rate=22050,
    )

    assert os.path.isfile(graph_path)
    assert os.path.isfile(audio_path)
    assert librosa.get_duration(filename=audio_path) == 2.5

    os.remove(graph_path)
    os.remove(audio_path)


<<<<<<< HEAD
=======
# @pytest.mark.slow
# def test_waveglow_synthesis():
#     model_path = os.path.join("test_samples", "model.pt")
#     waveglow_path = os.path.join("test_samples", "waveglow_256channels_universal_v5.pt")
#     graph_path = "graph.png"
#     audio_path = "synthesized_audio.wav"
#     transcription_model = create_transcription_model()

#     model = load_model(model_path)
#     waveglow = Waveglow(waveglow_path)
#     text = "hello everybody my name is david attenborough"
#     inflect_engine = inflect.engine()
#     synthesize(
#         model=model,
#         text=text,
#         inflect_engine=inflect_engine,
#         graph_path=graph_path,
#         audio_path=audio_path,
#         vocoder=waveglow,
#     )

#     assert os.path.isfile(graph_path)
#     assert os.path.isfile(audio_path)
#     assert similarity(text, transcription_model.transcribe(audio_path)) > MIN_SYNTHESIS_SCORE

#     os.remove(graph_path)
#     os.remove(audio_path)


>>>>>>> ddf6d0ac
@pytest.mark.slow
def test_hifigan_synthesis():
    model_path = os.path.join("test_samples", "model.pt")
    hifigan_model_path = os.path.join("test_samples", "hifigan.pt")
    hifigan_config_path = os.path.join("test_samples", "config.json")
    graph_path = "graph.png"
    audio_path = "synthesized_audio.wav"
    transcription_model = create_transcription_model()

    model = load_model(model_path)
    hifigan = Hifigan(hifigan_model_path, hifigan_config_path)
    text = "hello everybody my name is david attenborough"
    inflect_engine = inflect.engine()
    synthesize(
        model=model,
        text=text,
        inflect_engine=inflect_engine,
        graph_path=graph_path,
        audio_path=audio_path,
        vocoder=hifigan,
    )

    assert os.path.isfile(graph_path)
    assert os.path.isfile(audio_path)
    assert similarity(text, transcription_model.transcribe(audio_path)) > MIN_SYNTHESIS_SCORE

    os.remove(graph_path)
    os.remove(audio_path)<|MERGE_RESOLUTION|>--- conflicted
+++ resolved
@@ -72,38 +72,6 @@
     os.remove(audio_path)
 
 
-<<<<<<< HEAD
-=======
-# @pytest.mark.slow
-# def test_waveglow_synthesis():
-#     model_path = os.path.join("test_samples", "model.pt")
-#     waveglow_path = os.path.join("test_samples", "waveglow_256channels_universal_v5.pt")
-#     graph_path = "graph.png"
-#     audio_path = "synthesized_audio.wav"
-#     transcription_model = create_transcription_model()
-
-#     model = load_model(model_path)
-#     waveglow = Waveglow(waveglow_path)
-#     text = "hello everybody my name is david attenborough"
-#     inflect_engine = inflect.engine()
-#     synthesize(
-#         model=model,
-#         text=text,
-#         inflect_engine=inflect_engine,
-#         graph_path=graph_path,
-#         audio_path=audio_path,
-#         vocoder=waveglow,
-#     )
-
-#     assert os.path.isfile(graph_path)
-#     assert os.path.isfile(audio_path)
-#     assert similarity(text, transcription_model.transcribe(audio_path)) > MIN_SYNTHESIS_SCORE
-
-#     os.remove(graph_path)
-#     os.remove(audio_path)
-
-
->>>>>>> ddf6d0ac
 @pytest.mark.slow
 def test_hifigan_synthesis():
     model_path = os.path.join("test_samples", "model.pt")
