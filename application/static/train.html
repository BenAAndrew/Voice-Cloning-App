{% extends "base.html" %}
{% block additional_scripts %}
<script src="{{ url_for('static', filename='pane.js') }}"></script>
{% endblock %}
{% block content %}
<<<<<<< HEAD
{% if cuda_enabled %}
<form method="POST" action="/train" enctype="multipart/form-data">
    <div class="form-group">
        <label for="path">Dataset path</label>
        <select class="form-control" id="path" name="path" onchange="showDatasetInfo()" required>
            {% for dataset in datasets %}
                <option value="{{dataset}}">{{dataset}}</option>
            {% endfor %}
        </select>
        <div>
            <input id="total_clips" type="hidden"></input>
            <input id="duration" type="hidden"></input>
            <a href="#" data-toggle="tooltip" data-placement="top" title="Having a larger dataset will likely improve voice quality">Dataset size</a>:
            <span id="dataset_label"></span>
        </div>
    </div>
    <div class="form-group">
        <label for="language">Language <a href="/settings">Add more</a></label>
        <select class="form-control" id="language" name="language" required>
            {% for language in languages %}
                <option value="{{language}}">{{language}}</option>
            {% endfor %}
        </select>
    </div>
    <div class="form-group">
        <label for="pretrained_model"><a href="#" data-toggle="tooltip" data-placement="top" title="Using a pretrained model may reduce the number of required epochs and improve quality">Pretrained model</a> (recommended) <a href="https://drive.google.com/file/d/1c5ZTuT7J08wLUoVZ2KkUs_VdZuJ86ZqA/view">default</a></label>
        <input type="file" id="pretrained_model" name="pretrained_model"> 
    </div>
    <div class="form-group">
        <input type="range" id="epochs" name="epochs" step="500" min="500" max="10000" value="3000" onchange="showEpochsLabel()">
        <label for="epochs">
            <a href="#" data-toggle="tooltip" data-placement="top" title="An epoch is a full cycle of the dataset. Increasing this amount will likely improve quality, but will also lead to longer runtime">Epochs</a>: 
            <span id="epochs_label"></span>
        </label>
    </div>
    <div>
        Time Estimate: <span id="time_estimate"></span>
    </div>
    <br>
    <button type="button" class="collapsible" id="advanced">Advanced Options ∨</button>
    <div class="content">
        <br>
=======
<div class="tab">
    <button class="tablinks active" onclick="openPane(event, 'local')">Local GPU</button>
    <button class="tablinks" onclick="openPane(event, 'colab')">Colab notebook</button>
</div>
<br>
<div id="local" class="tabcontent" style="display: block;">
    {% if cuda_enabled %}
    <form method="POST" action="/train" enctype="multipart/form-data">
>>>>>>> e25d68b4
        <div class="form-group">
            <label for="path">Dataset path</label>
            <select class="form-control" id="path" name="path" onchange="showDatasetInfo()" required>
                {% for dataset in datasets %}
                    <option value="{{dataset}}">{{dataset}}</option>
                {% endfor %}
            </select>
            <div>
                <input id="total_clips" type="hidden"></input>
                <input id="duration" type="hidden"></input>
                <a href="#" data-toggle="tooltip" data-placement="top" title="Having a larger dataset will likely improve voice quality">Dataset size</a>:
                <span id="dataset_label"></span>
            </div>
        </div>
        <div class="form-group">
            <label for="pretrained_model"><a href="#" data-toggle="tooltip" data-placement="top" title="Using a pretrained model may reduce the number of required epochs and improve quality">Pretrained model</a> (recommended) <a href="https://drive.google.com/file/d/1c5ZTuT7J08wLUoVZ2KkUs_VdZuJ86ZqA/view">default</a></label>
            <input type="file" id="pretrained_model" name="pretrained_model"> 
        </div>
        <div class="form-group">
            <input type="range" id="epochs" name="epochs" step="500" min="500" max="10000" value="3000" onchange="showEpochsLabel()">
            <label for="epochs">
                <a href="#" data-toggle="tooltip" data-placement="top" title="An epoch is a full cycle of the dataset. Increasing this amount will likely improve quality, but will also lead to longer runtime">Epochs</a>: 
                <span id="epochs_label"></span>
            </label>
        </div>
        <div>
            Time Estimate: <span id="time_estimate"></span>
        </div>
        <br>
        <button type="button" class="collapsible" id="advanced">Advanced Options ∨</button>
        <div class="content">
            <br>
            <div class="form-group">
                <input type="range" id="batch_size" name="batch_size" step="2" min="2" max="256" value="{{ batch_size }}" oninput="showBatchSize()">
                <label for="batch_size">
                    <a href="#" data-toggle="tooltip" data-placement="top" title="Larger batch sizes use more GPU memory leading to faster training, but setting this too high may lead to a 'CUDA out of memory' error">Batch size</a>: 
                    <input type="text" id="batch_size_label" onchange="editBatchSize()">
                </label> 
            </div>
            <div class="form-group">
                <input type="checkbox" id="early_stopping" name="early_stopping" checked>
                <label for="early_stopping"><a href="#" data-toggle="tooltip" data-placement="top" title="Early stopping will stop training when the loss stops significantly decreasing. This will reduce unnecessary training time">Early Stopping</a></label>
            </div>
            <div class="form-group">
                <input type="range" id="checkpoint_frequency" name="checkpoint_frequency" step="250" min="250" max="2500" value="1000" onchange="showCheckpointFrequencyLabel()">
                <label for="checkpoint_frequency">
                    <a href="#" data-toggle="tooltip" data-placement="top" title="Changes how frequently backup checkpoints are made. Increasing this value will marginally increase performance but may also increase how much progress is lost if training fails.">Checkpoint Frequency</a>: 
                    <span id="checkpoint_frequency_label"></span>
                </label>
            </div>
        </div>
        <br>
        <input type="submit" class="btn btn-primary">
    </form>
    <script src="{{ url_for('static', filename='advanced.js') }}"></script>
    <script src="{{ url_for('static', filename='train.js') }}"></script>
    {% else %}
    <h3>Training is not available</h3>
    <p>CUDA is not working on your system. Possible reasons:</p>
    <ul>
        <li>You don't have NVIDIA GPU</li>
        <li>You drivers are not up-to-date, must be version 450.36+ (check by running 'nvidia-smi')</li>
        <li>You have done a custom installed and accidently installed pytorch cpu only (shows as torch+cpu in 'pip list')</li>
    </ul>
    {% endif %}
</div>
<div id="colab" class="tabcontent">
    <form method="POST" action="/download-dataset" enctype="multipart/form-data">
        <div class="form-group">
            <label for="dataset"><b>1. Select dataset to export</b></label>
            <select class="form-control" id="dataset" name="dataset">
                {% for dataset in datasets %}
                    <option value="{{dataset}}">{{dataset}}</option>
                {% endfor %}
            </select>
        </div>
        <input type="submit" class="btn btn-primary" value="Export">
    </form>
    <b>2. Follow the steps in the training notebook</b>
    <a class="btn btn-success" href="https://colab.research.google.com/drive/1hWumSuaZjommzkhyGKpxrm_KBSJAY68q?usp=sharing" target="_blank">Open notebook</a>
</div>

{% endblock %}<|MERGE_RESOLUTION|>--- conflicted
+++ resolved
@@ -3,50 +3,6 @@
 <script src="{{ url_for('static', filename='pane.js') }}"></script>
 {% endblock %}
 {% block content %}
-<<<<<<< HEAD
-{% if cuda_enabled %}
-<form method="POST" action="/train" enctype="multipart/form-data">
-    <div class="form-group">
-        <label for="path">Dataset path</label>
-        <select class="form-control" id="path" name="path" onchange="showDatasetInfo()" required>
-            {% for dataset in datasets %}
-                <option value="{{dataset}}">{{dataset}}</option>
-            {% endfor %}
-        </select>
-        <div>
-            <input id="total_clips" type="hidden"></input>
-            <input id="duration" type="hidden"></input>
-            <a href="#" data-toggle="tooltip" data-placement="top" title="Having a larger dataset will likely improve voice quality">Dataset size</a>:
-            <span id="dataset_label"></span>
-        </div>
-    </div>
-    <div class="form-group">
-        <label for="language">Language <a href="/settings">Add more</a></label>
-        <select class="form-control" id="language" name="language" required>
-            {% for language in languages %}
-                <option value="{{language}}">{{language}}</option>
-            {% endfor %}
-        </select>
-    </div>
-    <div class="form-group">
-        <label for="pretrained_model"><a href="#" data-toggle="tooltip" data-placement="top" title="Using a pretrained model may reduce the number of required epochs and improve quality">Pretrained model</a> (recommended) <a href="https://drive.google.com/file/d/1c5ZTuT7J08wLUoVZ2KkUs_VdZuJ86ZqA/view">default</a></label>
-        <input type="file" id="pretrained_model" name="pretrained_model"> 
-    </div>
-    <div class="form-group">
-        <input type="range" id="epochs" name="epochs" step="500" min="500" max="10000" value="3000" onchange="showEpochsLabel()">
-        <label for="epochs">
-            <a href="#" data-toggle="tooltip" data-placement="top" title="An epoch is a full cycle of the dataset. Increasing this amount will likely improve quality, but will also lead to longer runtime">Epochs</a>: 
-            <span id="epochs_label"></span>
-        </label>
-    </div>
-    <div>
-        Time Estimate: <span id="time_estimate"></span>
-    </div>
-    <br>
-    <button type="button" class="collapsible" id="advanced">Advanced Options ∨</button>
-    <div class="content">
-        <br>
-=======
 <div class="tab">
     <button class="tablinks active" onclick="openPane(event, 'local')">Local GPU</button>
     <button class="tablinks" onclick="openPane(event, 'colab')">Colab notebook</button>
@@ -55,7 +11,6 @@
 <div id="local" class="tabcontent" style="display: block;">
     {% if cuda_enabled %}
     <form method="POST" action="/train" enctype="multipart/form-data">
->>>>>>> e25d68b4
         <div class="form-group">
             <label for="path">Dataset path</label>
             <select class="form-control" id="path" name="path" onchange="showDatasetInfo()" required>
@@ -69,6 +24,14 @@
                 <a href="#" data-toggle="tooltip" data-placement="top" title="Having a larger dataset will likely improve voice quality">Dataset size</a>:
                 <span id="dataset_label"></span>
             </div>
+        </div>
+        <div class="form-group">
+            <label for="language">Language <a href="/settings">Add more</a></label>
+            <select class="form-control" id="language" name="language" required>
+                {% for language in languages %}
+                    <option value="{{language}}">{{language}}</option>
+                {% endfor %}
+            </select>
         </div>
         <div class="form-group">
             <label for="pretrained_model"><a href="#" data-toggle="tooltip" data-placement="top" title="Using a pretrained model may reduce the number of required epochs and improve quality">Pretrained model</a> (recommended) <a href="https://drive.google.com/file/d/1c5ZTuT7J08wLUoVZ2KkUs_VdZuJ86ZqA/view">default</a></label>
